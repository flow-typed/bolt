--- conflicted
+++ resolved
@@ -33,11 +33,7 @@
     "flow-bin": "^0.51.0",
     "husky": "^0.14.3",
     "jest": "^20.0.4",
-<<<<<<< HEAD
     "jest-fixtures": "^0.5.0",
-=======
-    "jest-fixtures": "^0.4.0",
->>>>>>> 00c588ed
     "lint-staged": "^4.1.3",
     "mode-to-permissions": "^0.0.2",
     "path-exists": "^3.0.0",
