{
  "name": "bolt",
  "version": "0.12.1",
  "main": "index.js",
  "author": "James Kyle <me@thejameskyle.com>",
  "license": "MIT",
  "repository": "https://github.com/boltpkg/bolt",
  "bin": {
    "bolt": "./bin.js"
  },
  "files": [
    "dist",
    "index.js",
    "bin.js"
  ],
  "scripts": {
    "clean": "rm -rf dist",
    "flow": "flow status",
    "test": "jest --coverage",
    "format": "prettier --write src/**/*.js",
    "build:legacy": "BABEL_ENV=legacy babel src -d dist/legacy",
    "build:modern": "BABEL_ENV=modern babel src -d dist/modern",
    "build": "yarn run clean && yarn build:legacy && yarn build:modern",
    "prepublish": "yarn build",
    "precommit": "lint-staged"
  },
  "devDependencies": {
    "babel-cli": "^6.24.1",
    "babel-plugin-transform-class-properties": "^6.24.1",
    "babel-plugin-transform-object-rest-spread": "^6.23.0",
    "babel-plugin-transform-runtime": "^6.23.0",
    "babel-preset-env": "^1.6.0",
    "babel-preset-flow": "^6.23.0",
    "flow-bin": "^0.51.0",
    "husky": "^0.14.3",
    "jest": "^20.0.4",
<<<<<<< HEAD
=======
    "jest-expect-contain-deep": "^1.0.1",
>>>>>>> aea2ccf9
    "jest-fixtures": "^0.5.0",
    "lint-staged": "^4.1.3",
    "mode-to-permissions": "^0.0.2",
    "path-exists": "^3.0.0",
    "prettier": "^1.6.1"
  },
  "dependencies": {
    "array-includes": "^3.0.3",
    "babel-runtime": "^6.25.0",
    "chalk": "^2.0.1",
    "clean-stack": "^1.3.0",
    "cmd-shim": "^2.0.2",
    "cross-spawn": "^5.1.0",
    "detect-indent": "^5.0.0",
    "find-up": "^2.1.0",
    "globby": "^6.1.0",
    "make-dir": "^1.0.0",
    "meow": "sindresorhus/meow#43401c3",
    "multimatch": "^2.1.0",
    "p-limit": "^1.1.0",
    "parse-json": "^2.2.0",
    "path-is-inside": "^1.0.2",
    "pkg-up": "^2.0.0",
    "read-cmd-shim": "^1.0.1",
    "read-pkg": "^2.0.0",
    "rimraf": "^2.6.1",
    "semver": "^5.4.1",
    "sort-object": "^3.0.2",
    "typeable-promisify": "^2.0.1"
  },
  "jest": {
    "resetMocks": true,
    "testMatch": [
      "<rootDir>/src/**/__tests__/*.js"
    ]
  },
  "lint-staged": {
    "*.js": [
      "prettier --write",
      "git add"
    ]
  },
  "prettier": {
    "singleQuote": true
  }
}<|MERGE_RESOLUTION|>--- conflicted
+++ resolved
@@ -34,10 +34,7 @@
     "flow-bin": "^0.51.0",
     "husky": "^0.14.3",
     "jest": "^20.0.4",
-<<<<<<< HEAD
-=======
     "jest-expect-contain-deep": "^1.0.1",
->>>>>>> aea2ccf9
     "jest-fixtures": "^0.5.0",
     "lint-staged": "^4.1.3",
     "mode-to-permissions": "^0.0.2",
