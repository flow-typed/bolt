--- conflicted
+++ resolved
@@ -1,10 +1,6 @@
 {
   "name": "bolt",
-<<<<<<< HEAD
-  "version": "0.14.3",
-=======
   "version": "0.14.5",
->>>>>>> ddbf8506
   "main": "index.js",
   "author": "James Kyle <me@thejameskyle.com>",
   "license": "MIT",
