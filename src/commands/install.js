// @flow
import Project from '../Project';
import * as options from '../utils/options';
import * as processes from '../utils/processes';
import * as fs from '../utils/fs';
import * as path from 'path';
import * as logger from '../utils/logger';
import * as messages from '../utils/messages';
import symlinkPackageDependencies from '../utils/symlinkPackageDependencies';
import * as yarn from '../utils/yarn';
import pathIsInside from 'path-is-inside';
import { BoltError } from '../utils/errors';

export type InstallOptions = {|
  cwd?: string
|};

export function toInstallOptions(
  args: options.Args,
  flags: options.Flags
): InstallOptions {
  return {
    cwd: options.string(flags.cwd, 'cwd')
  };
}

export async function install(opts: InstallOptions) {
  let cwd = opts.cwd || process.cwd();
  let project = await Project.init(cwd);
  let workspaces = await project.getWorkspaces();

<<<<<<< HEAD
  logger.log('[1/2] Installing project dependencies...');
=======
  let {
    graph: dependencyGraph,
    valid: dependencyGraphValid
  } = await project.getDependencyGraph(workspaces);

  let projectDependencies = project.pkg.getAllDependencies();

  let directoriesToCreate = [];
  let symlinksToCreate = [];
  let valid = true;

  let workspacesToDependencies = {};

  for (let workspace of workspaces) {
    let dependencies = workspace.pkg.getAllDependencies();

    workspacesToDependencies[workspace.pkg.config.getName()] = dependencies;

    directoriesToCreate.push(workspace.pkg.nodeModules);
    directoriesToCreate.push(workspace.pkg.nodeModulesBin);

    for (let [name, version] of dependencies) {
      let matched = projectDependencies.get(name);

      if (dependencyGraph.has(name)) {
        continue;
      }

      if (!matched) {
        valid = false;
        logger.error(
          messages.depMustBeAddedToProject(workspace.pkg.config.getName(), name)
        );
        continue;
      }

      if (version !== matched) {
        valid = false;
        logger.error(
          messages.depMustMatchProject(
            workspace.pkg.config.getName(),
            name,
            matched,
            version
          )
        );
        continue;
      }

      let src = path.join(project.pkg.nodeModules, name);
      let dest = path.join(workspace.pkg.nodeModules, name);

      symlinksToCreate.push({ src, dest, type: 'junction' });
    }
  }

  for (let [name, node] of dependencyGraph) {
    let nodeModules = path.join(node.pkg.dir, 'node_modules');

    for (let dependency of node.dependencies) {
      let depWorkspace = dependencyGraph.get(dependency);

      if (!depWorkspace) {
        throw new BoltError(`Missing workspace: "${dependency}"`);
      }

      let src = depWorkspace.pkg.dir;
      let dest = path.join(nodeModules, dependency);

      symlinksToCreate.push({ src, dest, type: 'junction' });
    }
  }

  if (!dependencyGraphValid || !valid) {
    throw new BoltError('Cannot symlink invalid set of dependencies.');
  }

  await Project.runWorkspaceTasks(workspaces, async workspace => {
    if (await yarn.getScript(workspace.pkg, 'preinstall')) {
      await yarn.run(workspace.pkg, 'preinstall');
    }
  });

  logger.info(messages.installingProjectDependencies(), {
    emoji: '📦',
    prefix: false
  });
>>>>>>> aea2ccf9

  await processes.spawn('yarn', ['install', '--non-interactive', '-s'], {
    cwd: project.pkg.dir
  });

<<<<<<< HEAD
  logger.log(`[2/2] Linking ${workspaces.length} workspace dependencies...`);

  for (let workspace of workspaces) {
    const dependencies = workspace.pkg.getAllDependencies().keys();
    await symlinkPackageDependencies(project, workspace.pkg, dependencies);
  }

  logger.success('Installed and linked workspaces.');
=======
  logger.info(messages.linkingWorkspaceDependencies(), {
    emoji: '🔗',
    prefix: false
  });

  for (let binFile of await fs.readdirSafe(project.pkg.nodeModulesBin)) {
    let binPath = path.join(project.pkg.nodeModulesBin, binFile);
    let binName = path.basename(binPath);

    let linkFile = await fs.readlink(binPath);

    if (!linkFile) {
      throw new BoltError(`${binName} is not a symlink`);
    }

    let linkPath = path.join(project.pkg.nodeModulesBin, linkFile);

    if (!pathIsInside(linkPath, project.pkg.nodeModules)) {
      throw new BoltError(
        `${binName} is linked to a location outside of project node_modules: ${linkPath}`
      );
    }

    let relativeLinkPath = path.relative(project.pkg.nodeModules, linkPath);
    let pathParts = relativeLinkPath.split(path.sep);
    let pkgName = pathParts[0];

    if (pkgName.startsWith('@')) {
      pkgName += '/' + pathParts[1];
    }

    for (let workspace of workspaces) {
      let dependencies =
        workspacesToDependencies[workspace.pkg.config.getName()];

      if (!dependencies.has(pkgName)) {
        continue;
      }

      let workspaceBinPath = path.join(workspace.pkg.nodeModulesBin, binName);

      symlinksToCreate.push({
        src: binPath,
        dest: workspaceBinPath,
        type: 'exec'
      });
    }
  }

  await Promise.all(
    directoriesToCreate.map(dirName => {
      return fs.mkdirp(dirName);
    })
  );

  await Promise.all(
    symlinksToCreate.map(async ({ src, dest, type }) => {
      await fs.symlink(src, dest, type);
    })
  );

  await Project.runWorkspaceTasks(workspaces, async workspace => {
    if (await yarn.getScript(workspace.pkg, 'postinstall')) {
      await yarn.run(workspace.pkg, 'postinstall');
    }

    if (await yarn.getScript(workspace.pkg, 'prepublish')) {
      await yarn.run(workspace.pkg, 'prepublish');
    }
  });

  logger.success(messages.installedAndLinkedWorkspaces(), { emoji: '💥' });
>>>>>>> aea2ccf9
}<|MERGE_RESOLUTION|>--- conflicted
+++ resolved
@@ -29,183 +29,24 @@
   let project = await Project.init(cwd);
   let workspaces = await project.getWorkspaces();
 
-<<<<<<< HEAD
-  logger.log('[1/2] Installing project dependencies...');
-=======
-  let {
-    graph: dependencyGraph,
-    valid: dependencyGraphValid
-  } = await project.getDependencyGraph(workspaces);
-
-  let projectDependencies = project.pkg.getAllDependencies();
-
-  let directoriesToCreate = [];
-  let symlinksToCreate = [];
-  let valid = true;
-
-  let workspacesToDependencies = {};
-
-  for (let workspace of workspaces) {
-    let dependencies = workspace.pkg.getAllDependencies();
-
-    workspacesToDependencies[workspace.pkg.config.getName()] = dependencies;
-
-    directoriesToCreate.push(workspace.pkg.nodeModules);
-    directoriesToCreate.push(workspace.pkg.nodeModulesBin);
-
-    for (let [name, version] of dependencies) {
-      let matched = projectDependencies.get(name);
-
-      if (dependencyGraph.has(name)) {
-        continue;
-      }
-
-      if (!matched) {
-        valid = false;
-        logger.error(
-          messages.depMustBeAddedToProject(workspace.pkg.config.getName(), name)
-        );
-        continue;
-      }
-
-      if (version !== matched) {
-        valid = false;
-        logger.error(
-          messages.depMustMatchProject(
-            workspace.pkg.config.getName(),
-            name,
-            matched,
-            version
-          )
-        );
-        continue;
-      }
-
-      let src = path.join(project.pkg.nodeModules, name);
-      let dest = path.join(workspace.pkg.nodeModules, name);
-
-      symlinksToCreate.push({ src, dest, type: 'junction' });
-    }
-  }
-
-  for (let [name, node] of dependencyGraph) {
-    let nodeModules = path.join(node.pkg.dir, 'node_modules');
-
-    for (let dependency of node.dependencies) {
-      let depWorkspace = dependencyGraph.get(dependency);
-
-      if (!depWorkspace) {
-        throw new BoltError(`Missing workspace: "${dependency}"`);
-      }
-
-      let src = depWorkspace.pkg.dir;
-      let dest = path.join(nodeModules, dependency);
-
-      symlinksToCreate.push({ src, dest, type: 'junction' });
-    }
-  }
-
-  if (!dependencyGraphValid || !valid) {
-    throw new BoltError('Cannot symlink invalid set of dependencies.');
-  }
-
-  await Project.runWorkspaceTasks(workspaces, async workspace => {
-    if (await yarn.getScript(workspace.pkg, 'preinstall')) {
-      await yarn.run(workspace.pkg, 'preinstall');
-    }
-  });
-
   logger.info(messages.installingProjectDependencies(), {
     emoji: '📦',
     prefix: false
   });
->>>>>>> aea2ccf9
 
   await processes.spawn('yarn', ['install', '--non-interactive', '-s'], {
     cwd: project.pkg.dir
   });
 
-<<<<<<< HEAD
-  logger.log(`[2/2] Linking ${workspaces.length} workspace dependencies...`);
+  logger.info(messages.linkingWorkspaceDependencies(), {
+    emoji: '🔗',
+    prefix: false
+  });
 
   for (let workspace of workspaces) {
     const dependencies = workspace.pkg.getAllDependencies().keys();
     await symlinkPackageDependencies(project, workspace.pkg, dependencies);
   }
 
-  logger.success('Installed and linked workspaces.');
-=======
-  logger.info(messages.linkingWorkspaceDependencies(), {
-    emoji: '🔗',
-    prefix: false
-  });
-
-  for (let binFile of await fs.readdirSafe(project.pkg.nodeModulesBin)) {
-    let binPath = path.join(project.pkg.nodeModulesBin, binFile);
-    let binName = path.basename(binPath);
-
-    let linkFile = await fs.readlink(binPath);
-
-    if (!linkFile) {
-      throw new BoltError(`${binName} is not a symlink`);
-    }
-
-    let linkPath = path.join(project.pkg.nodeModulesBin, linkFile);
-
-    if (!pathIsInside(linkPath, project.pkg.nodeModules)) {
-      throw new BoltError(
-        `${binName} is linked to a location outside of project node_modules: ${linkPath}`
-      );
-    }
-
-    let relativeLinkPath = path.relative(project.pkg.nodeModules, linkPath);
-    let pathParts = relativeLinkPath.split(path.sep);
-    let pkgName = pathParts[0];
-
-    if (pkgName.startsWith('@')) {
-      pkgName += '/' + pathParts[1];
-    }
-
-    for (let workspace of workspaces) {
-      let dependencies =
-        workspacesToDependencies[workspace.pkg.config.getName()];
-
-      if (!dependencies.has(pkgName)) {
-        continue;
-      }
-
-      let workspaceBinPath = path.join(workspace.pkg.nodeModulesBin, binName);
-
-      symlinksToCreate.push({
-        src: binPath,
-        dest: workspaceBinPath,
-        type: 'exec'
-      });
-    }
-  }
-
-  await Promise.all(
-    directoriesToCreate.map(dirName => {
-      return fs.mkdirp(dirName);
-    })
-  );
-
-  await Promise.all(
-    symlinksToCreate.map(async ({ src, dest, type }) => {
-      await fs.symlink(src, dest, type);
-    })
-  );
-
-  await Project.runWorkspaceTasks(workspaces, async workspace => {
-    if (await yarn.getScript(workspace.pkg, 'postinstall')) {
-      await yarn.run(workspace.pkg, 'postinstall');
-    }
-
-    if (await yarn.getScript(workspace.pkg, 'prepublish')) {
-      await yarn.run(workspace.pkg, 'prepublish');
-    }
-  });
-
   logger.success(messages.installedAndLinkedWorkspaces(), { emoji: '💥' });
->>>>>>> aea2ccf9
 }