// @flow
import chalk from 'chalk';
import type Workspace from '../Workspace';
import type Package from '../Package';

/*::
export opaque type Message = string;
*/

export function toString(message: Message | Buffer | string): string {
  return message.toString();
}

export function toMessage(str: string): Message {
  return str;
}

function normalPkg(str: string) {
  return chalk.cyan(`"${str}"`);
}

function goodVer(str) {
  return chalk.green(`"${str}"`);
}

function badVer(str) {
  return chalk.red(`"${str}"`);
}

function cmd(str) {
  return chalk.bgBlack.magenta(`\`${str}\``);
}

export function packageMustDependOnCurrentVersion(
  name: string,
  depName: string,
  expected: string,
  actual: string
): Message {
  return `Package ${normalPkg(
    name
  )} must depend on the current version of ${normalPkg(depName)}: ${goodVer(
    expected
  )} vs ${badVer(actual)}`;
}

export function depMustBeAddedToProject(
  pkgName: string,
  depName: string
): Message {
  return `Package ${normalPkg(pkgName)} dependency ${normalPkg(
    depName
  )} must be added to project dependencies.`;
}

export function depMustMatchProject(
  pkgName: string,
  depName: string,
  expected: string,
  actual: string
): Message {
  return `Package ${normalPkg(pkgName)} dependency ${normalPkg(
    depName
  )} must match version in project dependencies. ${goodVer(
    expected
  )} vs ${badVer(actual)}`;
}

export function unableToUpdateDepVersion(
  pkgName: string,
  depName: string,
  version: string
): Message {
  return `Unable to update package ${normalPkg(pkgName)} dependency ${normalPkg(
    depName
  )} to version ${goodVer(version)}`;
}

export function addedPackageDependency(
  pkgName: string,
  depName: string,
  versionRange: string
): Message {
  return `Added package ${normalPkg(pkgName)} dependency ${normalPkg(
    depName
  )} at version ${goodVer(versionRange)}`;
}

export function updatedPackageDependency(
  pkgName: string,
  depName: string,
  versionRange: string,
  prevVersionRange: string
): Message {
  return `Updated package ${normalPkg(pkgName)} dependency ${normalPkg(
    depName
  )} to version ${goodVer(versionRange)} from ${badVer(prevVersionRange)}`;
}

export function removedPackageDependency(
  pkgName: string,
  depName: string
): Message {
  return `Removed package ${normalPkg(pkgName)} dependency ${normalPkg(
    depName
  )}`;
}

export function unableToNormalizeVersionRanges(
  depName: string,
  versionDetails: string
): Message {
  return `Unable to normalize ${normalPkg(
    depName
  )} for version ranges: ${versionDetails}`;
}

export function dependencyNotInstalled(depName: string): Message {
  return `You do not have a dependency named ${normalPkg(depName)} installed.`;
}

export function cannotRemoveDependencyDependendOnByWorkspaces(
  depName: string,
  workspaces: Array<Workspace>
): Message {
  return `Cannot remove dependency ${normalPkg(
    depName
  )} that is depended on by some workspaces:\n${workspaces
    .map(workspace => ` - ${normalPkg(workspace.pkg.config.getName())}`)
    .join('\n')}`;
}

export function runWorkspacesRemoveDependency(depName: string): Message {
  return `Run ${cmd(
    `bolt workspaces remove ${depName}`
  )} to remove from all workspaces`;
}

export function couldntRemoveDependencies(deps: Array<string>): Message {
  return `Could not remove dependencies:\n${deps
    .map(depName => ` - ${normalPkg(depName)}`)
    .join('\n')}`;
}

<<<<<<< HEAD
export function couldntSymlinkDependencyNotExists(
  pkgName: string,
  depName: string
) {
  return `Could not symlink ${depName} in ${pkgName} as no dependency exists`;
=======
export function doneInSeconds(rounded: number): Message {
  return `Done in ${rounded}s.`;
}

export function boltVersion(version: string): Message {
  return `bolt v${version}`;
}

export function nodeVersion(version: string): Message {
  return `(node v${version})`;
}

export function helpContent(): string {
  return `
    usage
      $ bolt [command] <...args> <...opts>

    commands
      init         init a bolt project
      install      install a bolt project
      add          add a dependency to a bolt project
      upgrade      upgrade a dependency in a bolt project
      remove       remove a dependency from a bolt project
      exec         execute a command in a bolt project
      run          run a script in a bolt project
      publish      publish all the packages in a bolt project
      workspaces   run a bolt command inside all workspaces
      workspace    run a bolt command inside a specific workspace
      help         get help with bolt commands
  `;
}

export function noPackagesMatchFilters(): Message {
  return 'No packages match the filters provided';
}

export function removedDependencies(): Message {
  return 'Removed dependencies';
}

export function npmPackageCouldNotBeFound(pkgName: string): Message {
  return `Package named ${normalPkg(
    pkgName
  )} could not be found, this could mean you have not published this package yet`;
}

export function notDistTagFound(tagName: string, pkgName: string): Message {
  return `No dist tag ${normalPkg(tagName)} found for package ${normalPkg(
    pkgName
  )}`;
}

export function npmDistTagRm(tagName: string, pkgName: string): Message {
  return `npm dist-tag rm ${pkgName} ${tagName}`;
}

export function npmDistTagAdd(
  pkgName: string,
  pkgVersion: string,
  tagName: string
): Message {
  return `npm dist-tag add ${pkgName}@${pkgVersion} ${tagName}`;
}

export function npmPublish(pkgName: string): Message {
  return `npm publish ${pkgName}`;
}

export function npmInfo(pkgName: string): Message {
  return `npm info ${pkgName}`;
}

export function npmInfo404(pkgName: string): Message {
  return `Recieved 404 for npm info ${normalPkg(pkgName)}`;
}

export function lockingAllPackages(): Message {
  return 'Attempting to get locks for all packages';
}

export function installingProjectDependencies(): Message {
  return '[1/2] Installing project dependencies...';
}

export function linkingWorkspaceDependencies(): Message {
  return '[2/2] Linking workspace dependencies...';
}

export function publishingPackage(
  pkgName: string,
  pkgVersion: string
): Message {
  return `Publishing ${normalPkg(pkgName)} at ${goodVer(pkgVersion)}`;
}

export function noUnpublishedPackagesToPublish(): Message {
  return 'No unpublished packages to publish';
}

export function couldNotBeNormalized(): Message {
  return 'The following packages could not be normalized:';
}

export function installedAndLinkedWorkspaces(): Message {
  return 'Installed and linked workspaces.';
>>>>>>> aea2ccf9
}<|MERGE_RESOLUTION|>--- conflicted
+++ resolved
@@ -142,13 +142,13 @@
     .join('\n')}`;
 }
 
-<<<<<<< HEAD
 export function couldntSymlinkDependencyNotExists(
   pkgName: string,
   depName: string
 ) {
   return `Could not symlink ${depName} in ${pkgName} as no dependency exists`;
-=======
+}
+
 export function doneInSeconds(rounded: number): Message {
   return `Done in ${rounded}s.`;
 }
@@ -254,5 +254,4 @@
 
 export function installedAndLinkedWorkspaces(): Message {
   return 'Installed and linked workspaces.';
->>>>>>> aea2ccf9
 }